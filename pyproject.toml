--- conflicted
+++ resolved
@@ -7,13 +7,8 @@
   "types-python-dateutil",
   "types-cachetools",
   "types-requests",
-<<<<<<< HEAD
   "aiosqlite==0.22.1",
-  "dank-mids==4.20.190; platform_system == 'MacOS' or (platform_system == 'Linux' and platform_machine != 'i686')",
-=======
-  "aiosqlite==0.22.0",
   "dank-mids==4.20.191; platform_system == 'MacOS' or (platform_system == 'Linux' and platform_machine != 'i686')",
->>>>>>> bd91cd95
   "eth-brownie==1.22.0.dev0; platform_system == 'Linux' and platform_machine != 'i686'",
   "eth-retry==0.3.5",
   "eth-typing==5.2.1",
