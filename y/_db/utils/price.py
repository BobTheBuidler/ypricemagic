--- conflicted
+++ resolved
@@ -93,12 +93,8 @@
         # happens with really big numbers sometimes. nbd, we can just skip the cache in this case.
         pass
 
-<<<<<<< HEAD
+
 set_price = ProcessingQueue(_set_price, num_workers=50, return_data=False)
-=======
-
-set_price = a_sync.ProcessingQueue(_set_price, num_workers=50, return_data=False)
->>>>>>> 7e84a4e7
 
 
 @cached(TTLCache(maxsize=1_000, ttl=5 * 60), lock=threading.Lock())
