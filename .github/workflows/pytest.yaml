name: PyTest

on:
  pull_request:
    # The branches below must be a subset of the branches above
    branches: [ master, dev ]
    paths:
      - '**.py'
      - '**/pytest.yaml'
  workflow_dispatch:
      
concurrency:
  group: ${{ github.workflow }}-${{ github.ref }}
  cancel-in-progress: true

jobs:
  test:
    runs-on: ${{ matrix.os }}
    #timeout-minutes: 10
    strategy:
      fail-fast: false
      matrix:
        os: [ ubuntu-latest, macos-latest, windows-latest ]
        pyversion: [ "3.10", "3.11", "3.12" ]
        network: [ mainnet, bsc-main, polygon-main, ftm-main, arbitrum-main, optimism-main ]
        include:
        - os: ubuntu-latest
          home: /home/runner
        - os: macos-latest
          home: /Users/runner
        - os: windows-latest
          home: C:\Users\runner
        - network: mainnet
          provider: WEB3_PROVIDER
        - network: bsc-main
          provider: BSC_WEB3_PROVIDER
        - network: polygon-main
          provider: POLY_WEB3_PROVIDER
        - network: ftm-main
          provider: FTM_WEB3_PROVIDER
        - network: arbitrum-main
          provider: ARBI_WEB3_PROVIDER
        - network: optimism-main
          provider: OPTI_WEB3_PROVIDER

    steps:
      - name: Check out repository code
        uses: actions/checkout@v5

      - name: Setup Python (faster than using Python container)
        uses: actions/setup-python@v6
        with:
          python-version: ${{ matrix.pyversion }}
          cache: pip
          cache-key:
            requirements.txt
            requirements-dev.txt

<<<<<<< HEAD
      - name: Cache .mypy_cache
        uses: actions/cache@v4
        with:
          path: .mypy_cache
          key: mypy-cache-${{ runner.os }}-${{ hashFiles('**/*.py', 'pyproject.toml') }}

      - name: Cache joblib middleware cache
        uses: actions/cache@v4
=======
      - name: Restore ydb cache
        uses: actions/cache/restore@v4
>>>>>>> b33bfffe
        with:
          path: ${{ matrix.home }}/.ypricemagic/ypricemagic.sqlite
          key: ydb-${{ runner.os }}-${{ hashFiles('**/requirements.txt') }}

      - name: Restore joblib middleware cache
        uses: actions/cache/restore@v4
        with:
          path: ./cache/*/joblib/web3/middleware/filter/middleware
          # Include requirements.txt so we recache if web3 version changes
          key: ${{ runner.os }}-${{ hashFiles('**/middleware.py') }}-${{ hashFiles('**/requirements.txt') }}
      
      - name: Restore compilers cache
        uses: actions/cache/restore@v4
        with:
          path: |
            ${{ matrix.home }}/.solcx
            ${{ matrix.home }}/.vvm
          key: compilers-${{ runner.os }}
      
      - name: Restore brownie contracts db
        uses: actions/cache/restore@v4
        with:
          path: ${{ matrix.home }}/.brownie/deployments.db
          key: brownie-${{ runner.os }}

      - name: Update Pip and Setuptools
        run: pip install -U pip setuptools
        
      - name: Install dependencies
        run: pip install . -r requirements-dev.txt
      
      - name: Setup brownie networks
        run: brownie networks modify ${{ matrix.network }} host=${{ secrets[matrix.provider] }}
        continue-on-error: true
      
      - name: Run test suite
        env:
          BROWNIE_NETWORK: ${{ matrix.network }}
          # Explorer tokens for all chains:
          ETHERSCAN_TOKEN: ${{ secrets.ETHERSCAN_TOKEN }}
          BSCSCAN_TOKEN: ${{ secrets.BSCSCAN_TOKEN }}
          POLYGONSCAN_TOKEN: ${{ secrets.POLYGONSCAN_TOKEN }}
          FTMSCAN_TOKEN: ${{ secrets.FTMSCAN_TOKEN }}
          ARBISCAN_TOKEN: ${{ secrets.ARBISCAN_TOKEN }}
          OPTISCAN_TOKEN: ${{ secrets.OPTISCAN_TOKEN }}
        run: make test
        timeout-minutes: 180
      
      - name: Save ydb cache
        if: always()
        uses: actions/cache/save@v4
        with:
          path: ${{ matrix.home }}/.ypricemagic/ypricemagic.sqlite
          key: ydb-${{ runner.os }}-${{ matrix.network }}-${{ hashFiles('**/requirements.txt') }}

      - name: Save joblib middleware cache
        if: always()
        uses: actions/cache/save@v4
        with:
          path: ./cache/*/joblib/web3/middleware/filter/middleware
          # Include requirements.txt so we recache if web3 version changes
          key: ${{ runner.os }}-${{ matrix.network }}-${{ hashFiles('**/middleware.py') }}-${{ hashFiles('**/requirements.txt') }}
      
      - name: Save compilers cache
        if: always()
        uses: actions/cache/save@v4
        with:
          path: |
            ${{ matrix.home }}/.solcx
            ${{ matrix.home }}/.vvm
          key: compilers-${{ runner.os }}
      
      - name: Save brownie contracts db
        if: always()
        uses: actions/cache/save@v4
        with:
          path: ${{ matrix.home }}/.brownie/deployments.db
          key: brownie-${{ runner.os }}<|MERGE_RESOLUTION|>--- conflicted
+++ resolved
@@ -56,19 +56,14 @@
             requirements.txt
             requirements-dev.txt
 
-<<<<<<< HEAD
       - name: Cache .mypy_cache
         uses: actions/cache@v4
         with:
           path: .mypy_cache
           key: mypy-cache-${{ runner.os }}-${{ hashFiles('**/*.py', 'pyproject.toml') }}
 
-      - name: Cache joblib middleware cache
-        uses: actions/cache@v4
-=======
       - name: Restore ydb cache
         uses: actions/cache/restore@v4
->>>>>>> b33bfffe
         with:
           path: ${{ matrix.home }}/.ypricemagic/ypricemagic.sqlite
           key: ydb-${{ runner.os }}-${{ hashFiles('**/requirements.txt') }}
